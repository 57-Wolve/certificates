package api

import (
	"net/http"
	"time"

	"golang.org/x/crypto/ssh"

	"github.com/smallstep/certificates/api/read"
	"github.com/smallstep/certificates/api/render"
	"github.com/smallstep/certificates/authority/provisioner"
	"github.com/smallstep/certificates/errs"
)

// SSHRekeyRequest is the request body of an SSH certificate request.
type SSHRekeyRequest struct {
	OTT       string `json:"ott"`
	PublicKey []byte `json:"publicKey"` //base64 encoded
}

// Validate validates the SSHSignRekey.
func (s *SSHRekeyRequest) Validate() error {
	switch {
	case s.OTT == "":
		return errs.BadRequest("missing or empty ott")
	case len(s.PublicKey) == 0:
		return errs.BadRequest("missing or empty public key")
	default:
		return nil
	}
}

// SSHRekeyResponse is the response object that returns the SSH certificate.
type SSHRekeyResponse struct {
	Certificate         SSHCertificate `json:"crt"`
	IdentityCertificate []Certificate  `json:"identityCrt,omitempty"`
}

// SSHRekey is an HTTP handler that reads an RekeySSHRequest with a one-time-token
// (ott) from the body and creates a new SSH certificate with the information in
// the request.
func SSHRekey(w http.ResponseWriter, r *http.Request) {
	var body SSHRekeyRequest
	if err := read.JSON(r.Body, &body); err != nil {
		render.Error(w, errs.BadRequestErr(err, "error reading request body"))
		return
	}

	logOtt(w, body.OTT)
	if err := body.Validate(); err != nil {
		render.Error(w, err)
		return
	}

	publicKey, err := ssh.ParsePublicKey(body.PublicKey)
	if err != nil {
		render.Error(w, errs.BadRequestErr(err, "error parsing publicKey"))
		return
	}

	ctx := provisioner.NewContextWithMethod(r.Context(), provisioner.SSHRekeyMethod)
<<<<<<< HEAD
	ctx = provisioner.NewContextWithToken(ctx, body.OTT)
	signOpts, err := h.Authority.Authorize(ctx, body.OTT)
=======

	a := mustAuthority(ctx)
	signOpts, err := a.Authorize(ctx, body.OTT)
>>>>>>> 539bfddb
	if err != nil {
		render.Error(w, errs.UnauthorizedErr(err))
		return
	}
	oldCert, _, err := provisioner.ExtractSSHPOPCert(body.OTT)
	if err != nil {
		render.Error(w, errs.InternalServerErr(err))
		return
	}

	newCert, err := a.RekeySSH(ctx, oldCert, publicKey, signOpts...)
	if err != nil {
		render.Error(w, errs.ForbiddenErr(err, "error rekeying ssh certificate"))
		return
	}

	// Match identity cert with the SSH cert
	notBefore := time.Unix(int64(oldCert.ValidAfter), 0)
	notAfter := time.Unix(int64(oldCert.ValidBefore), 0)

	identity, err := renewIdentityCertificate(r, notBefore, notAfter)
	if err != nil {
		render.Error(w, errs.ForbiddenErr(err, "error renewing identity certificate"))
		return
	}

	render.JSONStatus(w, &SSHRekeyResponse{
		Certificate:         SSHCertificate{newCert},
		IdentityCertificate: identity,
	}, http.StatusCreated)
}<|MERGE_RESOLUTION|>--- conflicted
+++ resolved
@@ -59,14 +59,10 @@
 	}
 
 	ctx := provisioner.NewContextWithMethod(r.Context(), provisioner.SSHRekeyMethod)
-<<<<<<< HEAD
 	ctx = provisioner.NewContextWithToken(ctx, body.OTT)
-	signOpts, err := h.Authority.Authorize(ctx, body.OTT)
-=======
 
 	a := mustAuthority(ctx)
 	signOpts, err := a.Authorize(ctx, body.OTT)
->>>>>>> 539bfddb
 	if err != nil {
 		render.Error(w, errs.UnauthorizedErr(err))
 		return
