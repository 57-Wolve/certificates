--- conflicted
+++ resolved
@@ -476,14 +476,8 @@
 								assert.Equals(t, v.CredentialID, "")
 								assert.Len(t, 0, v.KeyValuePairs)
 							case profileLimitDuration:
-<<<<<<< HEAD
-								assert.Equals(t, v.def, tc.p.claimer.DefaultTLSCertDuration())
-								claims, err := tc.p.authorizeToken(tc.token, tc.p.audiences.Sign)
-=======
 								assert.Equals(t, v.def, tc.p.ctl.Claimer.DefaultTLSCertDuration())
-
 								claims, err := tc.p.authorizeToken(tc.token, tc.p.ctl.Audiences.Sign)
->>>>>>> 08273447
 								assert.FatalError(t, err)
 								assert.Equals(t, v.notAfter, claims.chains[0][0].NotAfter)
 							case commonNameValidator:
@@ -492,15 +486,10 @@
 							case defaultSANsValidator:
 								assert.Equals(t, []string(v), tc.sans)
 							case *validityValidator:
-<<<<<<< HEAD
-								assert.Equals(t, v.min, tc.p.claimer.MinTLSCertDuration())
-								assert.Equals(t, v.max, tc.p.claimer.MaxTLSCertDuration())
+								assert.Equals(t, v.min, tc.p.ctl.Claimer.MinTLSCertDuration())
+								assert.Equals(t, v.max, tc.p.ctl.Claimer.MaxTLSCertDuration())
 							case *x509NamePolicyValidator:
 								assert.Equals(t, nil, v.policyEngine)
-=======
-								assert.Equals(t, v.min, tc.p.ctl.Claimer.MinTLSCertDuration())
-								assert.Equals(t, v.max, tc.p.ctl.Claimer.MaxTLSCertDuration())
->>>>>>> 08273447
 							default:
 								assert.FatalError(t, errors.Errorf("unexpected sign option of type %T", v))
 							}
@@ -796,14 +785,10 @@
 								assert.Equals(t, v.Claimer, tc.p.ctl.Claimer)
 								assert.Equals(t, v.NotAfter, x5cCerts[0].NotAfter)
 							case *sshCertValidityValidator:
-<<<<<<< HEAD
-								assert.Equals(t, v.Claimer, tc.p.claimer)
+								assert.Equals(t, v.Claimer, tc.p.ctl.Claimer)
 							case *sshNamePolicyValidator:
 								assert.Equals(t, nil, v.userPolicyEngine)
 								assert.Equals(t, nil, v.hostPolicyEngine)
-=======
-								assert.Equals(t, v.Claimer, tc.p.ctl.Claimer)
->>>>>>> 08273447
 							case *sshDefaultPublicKeyValidator, *sshCertDefaultValidator, sshCertificateOptionsFunc:
 							default:
 								assert.FatalError(t, errors.Errorf("unexpected sign option of type %T", v))
